--- conflicted
+++ resolved
@@ -124,12 +124,6 @@
         data = data.copy()
         data[mask] = 0.
     x = np.arange(data.size)
-<<<<<<< HEAD
-    xc = np.sum(x * data) / np.sum(data)
-    stddev = np.sqrt(abs(np.sum(data * (x - xc)**2) / np.sum(data)))
-    amplitude = np.nanmax(data)
-    return amplitude, xc, stddev
-=======
     x_mean = np.sum(x * data) / np.sum(data)
     x_stddev = np.sqrt(abs(np.sum(data * (x - x_mean)**2) / np.sum(data)))
     amplitude = np.nanmax(data) - np.nanmin(data)
@@ -162,7 +156,6 @@
     marginal_data = [data.sum(axis=i) for i in [0, 1]]
 
     return marginal_data, marginal_error, marginal_mask
->>>>>>> cb4472f5
 
 
 def centroid_1dg(data, error=None, mask=None):
@@ -190,20 +183,8 @@
 
     mdata, merror, mmask = marginalize_data2d(data, error=error, mask=mask)
 
-<<<<<<< HEAD
-    if mask is not None:
-        mask = np.asanyarray(mask)
-        marginal_mask = [mask.sum(axis=i).astype(np.bool) for i in [0, 1]]
-        if error is None:
-            marginal_weights = np.array(
-                [np.ones(data.shape[1]), np.ones(data.shape[0])])
-        for i in [0, 1]:
-            # down-weight masked pixels
-            marginal_weights[i][marginal_mask[i]] = 1.e-20
-=======
     if merror[0] is None:
         mweights = [None, None]
->>>>>>> cb4472f5
     else:
         mweights = [(1.0 / merror[i]) for i in [0, 1]]
 
@@ -287,13 +268,6 @@
     shift = np.min(data)
     data = np.copy(data) - shift
     props = data_properties(data, mask=mask)
-<<<<<<< HEAD
-    init_amplitude = np.nanmax(data)
-    g_init = models.Gaussian2D(
-        init_amplitude, props.xcentroid.value, props.ycentroid.value,
-        props.semimajor_axis_sigma.value, props.semiminor_axis_sigma.value,
-        props.orientation.value)
-=======
     init_values = np.array([props.xcentroid.value, props.ycentroid.value,
                             props.semimajor_axis_sigma.value,
                             props.semiminor_axis_sigma.value,
@@ -311,7 +285,6 @@
     init_const = 0.    # subtracted data minimum above
     init_amplitude = np.nanmax(data) - np.nanmin(data)
     g_init = GaussianConst2D(init_const, init_amplitude, *init_values)
->>>>>>> cb4472f5
     fitter = LevMarLSQFitter()
     y, x = np.indices(data.shape)
     gfit = fitter(g_init, x, y, data, weights=weights)
